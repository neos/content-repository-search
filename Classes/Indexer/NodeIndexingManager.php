--- conflicted
+++ resolved
@@ -77,19 +77,11 @@
     /**
      * Schedule a node for indexing
      *
-<<<<<<< HEAD
      * @param Node $node
-     * @param WorkspaceName $targetWorkspace In case this is triggered during publishing, a Workspace will be passed in
+     * @param WorkspaceName|null $targetWorkspace In case this is triggered during publishing, a Workspace will be passed in
      * @return void
      */
     public function indexNode(Node $node, ?WorkspaceName $targetWorkspace = null)
-=======
-     * @param NodeInterface $node
-     * @param Workspace|null $targetWorkspace In case this is triggered during publishing, a Workspace will be passed in
-     * @return void
-     */
-    public function indexNode(NodeInterface $node, ?Workspace $targetWorkspace = null)
->>>>>>> b4f60a47
     {
         $this->nodesToBeRemoved->detach($node);
         $this->nodesToBeIndexed->attach($node);
@@ -101,19 +93,11 @@
     /**
      * Schedule a node for removal of the index
      *
-<<<<<<< HEAD
      * @param Node $node
      * @param WorkspaceName|null $targetWorkspace In case this is triggered during publishing, a Workspace will be passed in
      * @return void
      */
     public function removeNode(Node $node, ?WorkspaceName $targetWorkspace = null)
-=======
-     * @param NodeInterface $node
-     * @param Workspace|null $targetWorkspace In case this is triggered during publishing, a Workspace will be passed in
-     * @return void
-     */
-    public function removeNode(NodeInterface $node, ?Workspace $targetWorkspace = null)
->>>>>>> b4f60a47
     {
         $this->nodesToBeIndexed->detach($node);
         $this->nodesToBeRemoved->attach($node);
