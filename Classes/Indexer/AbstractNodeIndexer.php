<?php
declare(strict_types=1);

namespace Neos\ContentRepository\Search\Indexer;

/*
 * This file is part of the Neos.ContentRepository.Search package.
 *
 * (c) Contributors of the Neos Project - www.neos.io
 *
 * This package is Open Source Software. For the full copyright and license
 * information, please view the LICENSE file which was distributed with this
 * source code.
 */

use Neos\ContentRepository\Core\Projection\ContentGraph\Node;
use Neos\ContentRepository\Search\Exception\IndexingException;
use Neos\ContentRepositoryRegistry\ContentRepositoryRegistry;
use Neos\Eel\Utility as EelUtility;
use Neos\Flow\Annotations as Flow;
use Neos\Flow\Configuration\ConfigurationManager;
use Neos\Flow\Configuration\Exception\InvalidConfigurationTypeException;
use Neos\Flow\ObjectManagement\ObjectManagerInterface;

/**
 *
 * @Flow\Scope("singleton")
 */
abstract class AbstractNodeIndexer implements NodeIndexerInterface
{
    /**
     * @Flow\Inject(lazy=FALSE)
     * @var \Neos\Eel\CompilingEvaluator
     */
    protected $eelEvaluator;

    /**
     * @Flow\Inject
     * @var ConfigurationManager
     */
    protected $configurationManager;

    /**
     * @var array
     */
    protected $settings;

    /**
     * the default context variables available inside Eel
     *
     * @var array
     */
    protected $defaultContextVariables;

    #[Flow\Inject]
    protected ContentRepositoryRegistry $contentRepositoryRegistry;

    /**
     * Called by the Flow object framework after creating the object and resolving all dependencies.
     *
     * @param integer $cause Creation cause
     * @throws InvalidConfigurationTypeException
     */
    public function initializeObject($cause)
    {
        if ($cause === ObjectManagerInterface::INITIALIZATIONCAUSE_CREATED) {
            $this->settings = $this->configurationManager->getConfiguration(ConfigurationManager::CONFIGURATION_TYPE_SETTINGS, 'Neos.ContentRepository.Search');
        }
    }

    /**
     * Evaluate an Eel expression.
     *
     * @param string $expression The Eel expression to evaluate
     * @param Node $node
     * @param string $propertyName
     * @param mixed $value
     * @return mixed The result of the evaluated Eel expression
     * @throws \Neos\Eel\Exception
     */
    protected function evaluateEelExpression($expression, Node $node, $propertyName, $value)
    {
        if ($this->defaultContextVariables === null) {
            $this->defaultContextVariables = EelUtility::getDefaultContextVariables($this->settings['defaultContext']);
        }

        $contextVariables = array_merge($this->defaultContextVariables, [
            'node' => $node,
            'propertyName' => $propertyName,
            'value' => $value,
        ]);

        return EelUtility::evaluateEelExpression($expression, $this->eelEvaluator, $contextVariables);
    }

    /**
     * @param Node $node
     * @param string $propertyName
     * @param string $fulltextExtractionExpression
     * @param array $fulltextIndexOfNode
     * @throws IndexingException
     * @throws \Neos\ContentRepository\Exception\NodeException
     * @throws \Neos\Eel\Exception
     */
    protected function extractFulltext(Node $node, $propertyName, $fulltextExtractionExpression, array &$fulltextIndexOfNode): void
    {
        if ($fulltextExtractionExpression !== '') {
            $extractedFulltext = $this->evaluateEelExpression($fulltextExtractionExpression, $node, $propertyName, ($node->hasProperty($propertyName) ? $node->getProperty($propertyName) : null));

            if (!is_array($extractedFulltext)) {
                throw new IndexingException('The fulltext index for property "' . $propertyName . '" of node "' . $node->aggregateId->value . '" could not be retrieved; the Eel expression "' . $fulltextExtractionExpression . '" is no valid fulltext extraction expression.');
            }

            foreach ($extractedFulltext as $bucket => $value) {
                if (!isset($fulltextIndexOfNode[$bucket])) {
                    $fulltextIndexOfNode[$bucket] = '';
                }

                $value = trim($value);
                if ($value !== '') {
                    $fulltextIndexOfNode[$bucket] .= ' ' . $value;
                }
            }
        }
        // TODO: also allow fulltextExtractor in settings!!
    }

    /**
     * Extracts all property values according to configuration and additionally adds to the referenced fulltextData array if needed.
     *
     * @param Node $node
     * @param array $fulltextData
     * @param \Closure $nonIndexedPropertyErrorHandler
     * @return array
     * @throws IndexingException
     * @throws \Neos\Eel\Exception
     */
<<<<<<< HEAD
    protected function extractPropertiesAndFulltext(Node $node, array &$fulltextData, \Closure $nonIndexedPropertyErrorHandler = null): array
=======
    protected function extractPropertiesAndFulltext(NodeInterface $node, array &$fulltextData, ?\Closure $nonIndexedPropertyErrorHandler = null): array
>>>>>>> b4f60a47
    {
        $nodePropertiesToBeStoredInIndex = [];
        $contentRepository = $this->contentRepositoryRegistry->get($node->contentRepositoryId);
        $nodeType = $contentRepository->getNodeTypeManager()->getNodeType($node->nodeTypeName);
        $fulltextIndexingEnabledForNode = $this->isFulltextEnabled($node);

        foreach ($nodeType->getProperties() as $propertyName => $propertyConfiguration) {
            if (isset($propertyConfiguration['search']) && array_key_exists('indexing', $propertyConfiguration['search'])) {
                // This property is configured to not be index, so do not add a mapping for it
                if ($propertyConfiguration['search']['indexing'] === false) {
                    continue;
                }

                if (!empty($propertyConfiguration['search']['indexing'])) {
                    $valueToStore = $this->evaluateEelExpression($propertyConfiguration['search']['indexing'], $node, $propertyName, ($node->hasProperty($propertyName) ? $node->getProperty($propertyName) : null));
                    $nodePropertiesToBeStoredInIndex[$propertyName] = $valueToStore;
                }
            } elseif (isset($propertyConfiguration['type'], $this->settings['defaultConfigurationPerType'][$propertyConfiguration['type']]['indexing'])) {
                if ($this->settings['defaultConfigurationPerType'][$propertyConfiguration['type']]['indexing'] !== '') {
                    $valueToStore = $this->evaluateEelExpression($this->settings['defaultConfigurationPerType'][$propertyConfiguration['type']]['indexing'], $node, $propertyName, ($node->hasProperty($propertyName) ? $node->getProperty($propertyName) : null));
                    $nodePropertiesToBeStoredInIndex[$propertyName] = $valueToStore;
                }
            } else {
                // error handling if configured
                if ($nonIndexedPropertyErrorHandler !== null) {
                    $nonIndexedPropertyErrorHandler($propertyName);
                }
            }

            if ($fulltextIndexingEnabledForNode === true && isset($propertyConfiguration['search']['fulltextExtractor'])) {
                $this->extractFulltext($node, $propertyName, $propertyConfiguration['search']['fulltextExtractor'], $fulltextData);
            }
        }

        return $nodePropertiesToBeStoredInIndex;
    }

    /**
     * Whether the node has fulltext indexing enabled.
     *
     * @param Node $node
     * @return bool
     */
    protected function isFulltextEnabled(Node $node): bool
    {
        $contentRepository = $this->contentRepositoryRegistry->get($node->contentRepositoryId);
        if ($contentRepository->getNodeTypeManager()->getNodeType($node->nodeTypeName)->hasConfiguration('search')) {
            $searchSettingsForNode = $contentRepository->getNodeTypeManager()->getNodeType($node->nodeTypeName)->getConfiguration('search');
            if (isset($searchSettingsForNode['fulltext']['enable']) && $searchSettingsForNode['fulltext']['enable'] === true) {
                return true;
            }
        }

        return false;
    }
}<|MERGE_RESOLUTION|>--- conflicted
+++ resolved
@@ -135,11 +135,7 @@
      * @throws IndexingException
      * @throws \Neos\Eel\Exception
      */
-<<<<<<< HEAD
-    protected function extractPropertiesAndFulltext(Node $node, array &$fulltextData, \Closure $nonIndexedPropertyErrorHandler = null): array
-=======
-    protected function extractPropertiesAndFulltext(NodeInterface $node, array &$fulltextData, ?\Closure $nonIndexedPropertyErrorHandler = null): array
->>>>>>> b4f60a47
+    protected function extractPropertiesAndFulltext(Node $node, array &$fulltextData, ?\Closure $nonIndexedPropertyErrorHandler = null): array
     {
         $nodePropertiesToBeStoredInIndex = [];
         $contentRepository = $this->contentRepositoryRegistry->get($node->contentRepositoryId);
